<div align="center">
<h1> Ovi: Twin Backbone Cross-Modal Fusion for Audio-Video Generation </h1>

<a href="#"><img src="https://img.shields.io/badge/arXiv%20paper-Coming%20Soon-b31b1b.svg"></a>
<a href="https://aaxwaz.github.io/Ovi/"><img src="https://img.shields.io/badge/Project_page-More_visualizations-green"></a>
<a href="#"><img src="https://img.shields.io/static/v1?label=%F0%9F%A4%97%20Hugging%20Face&message=Model&color=orange"></a>

[Chetwin Low](https://www.linkedin.com/in/chetwin-low-061975193/)<sup> * 1 </sup>, [Weimin Wang](https://www.linkedin.com/in/weimin-wang-will/)<sup> * &dagger; 1 </sup>, [Calder Katyal](https://www.linkedin.com/in/calder-katyal-a8a9b3225/)<sup> 2 </sup><br>
<sup> * </sup>Equal contribution, <sup> &dagger; </sup>Project Lead<br>
<sup> 1 </sup>Character AI, <sup> 2 </sup>Yale University

</div>

## Video Demo

<div align="center">
  <video src="https://github.com/user-attachments/assets/351bd707-8637-4412-ab53-5e85935309e3" width="70%" poster=""> </video>
</div>

---

## 🌟 Key Features

Ovi is a veo-3 like, **video+audio generation model** that simultaneously generates both video and audio content from text or text+image inputs.

- **🎬 Video+Audio Generation**: Generate synchronized video and audio content simultaneously
- **📝 Flexible Input**: Supports text-only or text+image conditioning
- **⏱️ 5-second Videos**: Generates 5-second videos at 24 FPS, area of 720×720, at various aspect ratios (9:16, 16:9, 1:1, etc)

---
## 📋 Todo List

- [x] Release research paper and [microsite for demos](https://aaxwaz.github.io/Ovi)
- [x] Checkpoint of 11B model
- [x] Inference Codes
  - [x] Text or Text+Image as input
  - [x] Gradio application code
  - [x] Multi-GPU inference with or without the support of sequence parallel
- [x] Video creation example prompts and format
- [ ] Finetuned model with higher resolution
- [ ] Longer video generation
- [ ] Distilled model for faster inference
- [ ] Training scripts

---

## 🎨 An Easy Way to Create

We provide example prompts to help you get started with Ovi:

- **Text-to-Audio-Video (T2AV)**: [`example_prompts/gpt_examples_t2v.csv`](example_prompts/gpt_examples_t2v.csv)
- **Image-to-Audio-Video (I2AV)**: [`example_prompts/gpt_examples_i2v.csv`](example_prompts/gpt_examples_i2v.csv)

### 📝 Prompt Format

Our prompts use special tags to control speech and audio:

- **Speech**: `<S>Your speech content here<E>` - Text enclosed in these tags will be converted to speech
- **Audio Description**: `<AUDCAP>Audio description here<ENDAUDCAP>` - Describes the audio or sound effects present in the video

### 🤖 Quick Start with GPT

For easy prompt creation, try this approach:

1. Take any example of the csv files from above
2. Tell gpt to modify the speeches inclosed between all the pairs of `<S> <E>`, based on a theme such as `Human fighting against AI`
3. GPT will randomly modify all the speeches based on your requested theme. 
4. Use the modified prompt with Ovi!

**Example**: The theme "AI is taking over the world" produces speeches like:
- `<S>AI declares: humans obsolete now.<E>`
- `<S>Machines rise; humans will fall.<E>`
- `<S>We fight back with courage.<E>`

---


## 📦 Installation

### Step-by-Step Installation

```bash
# Clone the repository
git clone https://github.com/character-ai/Ovi.git

cd Ovi

# Create and activate virtual environment
virtualenv ovi-env
source ovi-env/bin/activate

# Install PyTorch first
pip install torch==2.5.1 torchvision==0.20.1 torchaudio==2.5.1

# Install other dependencies
pip install -r requirements.txt

<<<<<<< HEAD
# Install Flash Attention 
=======
# Install Flash Attention
pip install flash_attn --no-build-isolation
```

### Alternative Flash Attention Installation (Optional)
If the above flash_attn installation fails, you can try the Flash Attention 3 method:
```bash
>>>>>>> 6bcab09a
git clone https://github.com/Dao-AILab/flash-attention.git
cd flash-attention/hopper
python setup.py install
cd ../..  # Return to Ovi directory
```

## Download Weights
We use open-sourced checkpoints from Wan and MMAudio, and thus we will need to download them from huggingface
```
# Default is downloaded to ./ckpts, and the inference yaml is set to ./ckpts so no change required
python3 download_weights.py

OR

# Optional can specific --output-dir to download to a specific directory
# but if a custom directory is used, the inference yaml has to be updated with the custom directory
python3 download_weights.py --output-dir <custom_dir>
```

## 🚀 Run Examples

### ⚙️ Configure Ovi

Ovi's behavior and output can be customized by modifying [ovi/configs/inference/inference_fusion.yaml](ovi/configs/inference/inference_fusion.yaml) configuration file.
The following parameters control generation quality, video resolution, and how text, image, and audio inputs are balanced:

```yaml
# Output and Model Configuration
output_dir: "/path/to/save/your/videos"                    # Directory to save generated videos
ckpt_dir: "/path/to/your/ckpts/dir"                        # Path to model checkpoints

# Generation Quality Settings
num_steps: 50                             # Number of denoising steps. Lower (30-40) = faster generation
solver_name: "unipc"                     # Sampling algorithm for denoising process
shift: 5.0                               # Timestep shift factor for sampling scheduler
seed: 100                                # Random seed for reproducible results

# Guidance Strength Control
audio_guidance_scale: 3.0                # Strength of audio conditioning. Higher = better audio-text sync
video_guidance_scale: 4.0                # Strength of video conditioning. Higher = better video-text adherence
slg_layer: 11                            # Layer for applying SLG (Skip Layer Guidance) technique - feel free to try different layers!

# Multi-GPU and Performance
sp_size: 1                               # Sequence parallelism size. Set equal to number of GPUs used

# Input Configuration
text_prompt: "/path/to/csv" or "your prompt here"          # Text prompt OR path to CSV/TSV file with prompts
mode: ['i2v', 't2v', 't2i2v']                          # Generate t2v, i2v or t2i2v; if t2i2v, it will use flux krea to generate starting image and then will follow with i2v
video_frame_height_width: [512, 992]    # Video dimensions [height, width] for T2V mode only
each_example_n_times: 1                  # Number of times to generate each prompt

# Quality Control (Negative Prompts)
video_negative_prompt: "jitter, bad hands, blur, distortion"  # Artifacts to avoid in video
audio_negative_prompt: "robotic, muffled, echo, distorted"    # Artifacts to avoid in audio
```

### 🎬 Running Inference

#### **Single GPU** (Simple Setup)
```bash
python3 inference.py --config-file ovi/configs/inference/inference_fusion.yaml
```
*Use this for single GPU setups. The `text_prompt` can be a single string or path to a CSV file.*

#### **Multi-GPU** (Parallel Processing)
```bash
torchrun --nnodes 1 --nproc_per_node 8 inference.py --config-file ovi/configs/inference/inference_fusion.yaml
```
*Use this to run samples in parallel across multiple GPUs for faster processing.*


### Gradio
We provide a simple script to run our model in a gradio UI. It uses the `ckpt_dir` in `ovi/configs/inference/inference_fusion.yaml` to initialize the model
```bash
python3 gradio_app.py

OR

# To enable cpu offload to save GPU VRAM, will slow down end to end inference by ~20 seconds
python3 gradio_app.py --cpu_offload

# To enable an additional image generation model to generate first frames for I2V
python3 gradio_app.py --use_image_gen
```
---

## 🙏 Acknowledgements

We would like to thank the following projects:

- **[Wan2.2](https://github.com/Wan-Video/Wan2.2)**: Our video branch is initialized from the Wan2.2 repository
- **[MMAudio](https://github.com/hkchengrex/MMAudio)**: Our audio encoder and decoder components are borrowed from the MMAudio project. Some ideas are also inspired from them. 
<|MERGE_RESOLUTION|>--- conflicted
+++ resolved
@@ -95,9 +95,6 @@
 # Install other dependencies
 pip install -r requirements.txt
 
-<<<<<<< HEAD
-# Install Flash Attention 
-=======
 # Install Flash Attention
 pip install flash_attn --no-build-isolation
 ```
@@ -105,7 +102,6 @@
 ### Alternative Flash Attention Installation (Optional)
 If the above flash_attn installation fails, you can try the Flash Attention 3 method:
 ```bash
->>>>>>> 6bcab09a
 git clone https://github.com/Dao-AILab/flash-attention.git
 cd flash-attention/hopper
 python setup.py install
